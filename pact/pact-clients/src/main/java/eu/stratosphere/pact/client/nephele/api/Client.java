--- conflicted
+++ resolved
@@ -67,12 +67,8 @@
 	 * Creates a instance that submits the pact programs to the job-manager defined in the
 	 * configuration.
 	 * 
-<<<<<<< HEAD
 	 * @param nepheleConfig
 	 * 			create a new client based on this configuration
-=======
-	 * @param nepheleConfig The config used to obtain the job-manager's address.
->>>>>>> 524ee1ef
 	 */
 	public Client(Configuration nepheleConfig) {
 		this.nepheleConfig = nepheleConfig;
@@ -114,20 +110,9 @@
 	 * Creates the job-graph, which is ready for submission, from a compiled and optimized pact program.
 	 * The original pact-program is required to access the original jar file.
 	 * 
-<<<<<<< HEAD
-	 * @param prog
-	 *        The program to be submitted
-	 * @throws ErrorInPlanAssemblerException
-	 * 			This error is thrown if there is a error during plan generation which may indicate
-	 * 			missing arguments for the plan or an error in the plan generation itself
-	 * @throws ProgramInvocationException
-	 * 			Indicates a error in the program configuration where the plan assembler can not be 
-	 * 			instantiated.
-=======
 	 * @param prog The original pact program.
 	 * @param optPlan The optimized plan.
 	 * @return The nephele job graph, generated from the optimized plan.
->>>>>>> 524ee1ef
 	 */
 	public JobGraph getJobGraph(PactProgram prog, OptimizedPlan optPlan) {
 		JobGraphGenerator gen = new JobGraphGenerator();
